# pg_backrest

Simple Postgres Backup and Restore

## planned for next release

* Default restore.conf is written to each backup.

* Able to set timeout on ssh connection in config file.

* Fix bug where .backup files written into old directories can cause the archive process to error.

* Add configurable sleep to archiver process to reduce ssh connections.

<<<<<<< HEAD
## feature backlog

* Database restore.

* --version param.

## release notes
=======
## release notes

### v0.17: Warn when archive directories cannot be deleted

* If an archive directory which should be empty could not be deleted backrest was throwing an error.  There's a good fix for that coming, but for the time being it has been changed to a warning so processing can continue.  This was impacting backups as sometimes the final archive file would not get pushed if the first archive file had been in a different directory (plus some bad luck).
>>>>>>> 7aa6c8ec

### v0.16: RequestTTY=yes for SSH sessions

* Added RequestTTY=yes to ssh sesssions.  Hoping this will prevent random lockups.

### v0.15: Added archive-get

* Added archive-get functionality to aid in restores.

* Added option to force a checkpoint when starting the backup (start_fast=y).

### v0.11: Minor fixes

Tweaking a few settings after running backups for about a month.

* Removed master_stderr_discard option on database SSH connections.  There have been occasional lockups and they could be related issues originally seen in the file code.

* Changed lock file conflicts on backup and expire commands to ERROR.  They were set to DEBUG due to a copy-and-paste from the archive locks.

### v0.10: Backup and archiving are functional

This version has been put into production at Resonate, so it does work, but there are a number of major caveats.

* No restore functionality, but the backup directories are consistent Postgres data directories.  You'll need to either uncompress the files or turn off compression in the backup.  Uncompressed backups on a ZFS (or similar) filesystem are a good option because backups can be restored locally via a snapshot to create logical backups or do spot data recovery.

* Archiving is single-threaded.  This has not posed an issue on our multi-terabyte databases with heavy write volume.  Recommend a large WAL volume or to use the async option with a large volume nearby.

* Backups are multi-threaded, but the Net::OpenSSH library does not appear to be 100% threadsafe so it will very occasionally lock up on a thread.  There is an overall process timeout that resolves this issue by killing the process.  Yes, very ugly.

* Checksums are lost on any resumed backup. Only the final backup will record checksum on multiple resumes.  Checksums from previous backups are correctly recorded and a full backup will reset everything.

* The backup.manifest is being written as Storable because Config::IniFile does not seem to handle large files well.  Would definitely like to save these as human-readable text.

* Absolutely no documentation (outside the code).  Well, excepting these release notes.

* Lots of other little things and not so little things.  Much refactoring to follow.<|MERGE_RESOLUTION|>--- conflicted
+++ resolved
@@ -12,7 +12,6 @@
 
 * Add configurable sleep to archiver process to reduce ssh connections.
 
-<<<<<<< HEAD
 ## feature backlog
 
 * Database restore.
@@ -20,13 +19,10 @@
 * --version param.
 
 ## release notes
-=======
-## release notes
 
 ### v0.17: Warn when archive directories cannot be deleted
 
 * If an archive directory which should be empty could not be deleted backrest was throwing an error.  There's a good fix for that coming, but for the time being it has been changed to a warning so processing can continue.  This was impacting backups as sometimes the final archive file would not get pushed if the first archive file had been in a different directory (plus some bad luck).
->>>>>>> 7aa6c8ec
 
 ### v0.16: RequestTTY=yes for SSH sessions
 
