<?xml version="1.0" encoding="UTF-8"?>
<!DOCTYPE doc SYSTEM "doc.dtd">
<doc title="Change Log">
    <intro>
        <text></text>
    </intro>

    <changelog>
<<<<<<< HEAD
        <changelog-release date="XXXX-XX-XX" version="0.90" title="UNDER DEVELOPMENT">
=======
        <changelog-release date="2015-11-22" version="0.88" title="Documentation and Minor Bug Fixes">
>>>>>>> e04c21b0
            <release-feature-bullet-list>
                <release-feature>
                    <text>Added documentation in the user guide for delta restores, expiration, dedicated backup hosts, starting and stopping <backrest/>, and replication.</text>
                </release-feature>
                <release-feature>
                    <text>Fixed an issue where the <cmd>start</cmd>/<cmd>stop</cmd> commands required the <setting>--config</setting> option.</text>
                </release-feature>
                <release-feature>
                    <text>Fixed an issue where log files were being overwritten instead of appended.</text>
                </release-feature>
                <release-feature>
                    <text>Fixed an issue where <setting>backup-user</setting> was not optional.</text>
                </release-feature>
                <release-feature>
                    <text>Symlinks are no longer created in backup directories in the repository.  These symlinks could point virtually anywhere and potentially be dangerous.  Symlinks are still recreated during a restore.</text>
                </release-feature>
                <release-feature>
                    <text>Added better messaging for backup expiration.  Full and differential backup expirations are logged on a single line along with a list of all dependent backups expired.</text>
                </release-feature>
                <release-feature>
                    <text>Archive retention is automatically set to full backup retention if not explicitly configured.</text>
                </release-feature>
            </release-feature-bullet-list>
        </changelog-release>

        <changelog-release date="2015-10-28" version="0.87" title="Website and User Guide">
            <release-feature-bullet-list>
                <release-feature>
                    <text>Added a new user guide that covers <backrest/> basics and some advanced topics including PITR.  Much more to come, but it's a start.</text>
                </release-feature>
                <release-feature>
                    <text>The website, markdown, and command-line help are now all generated from the same XML source.</text>
                </release-feature>
                <release-feature>
                    <text>The <file>backup_label.old</file> and <file>recovery.done</file> files are now excluded from backups.</text>
                </release-feature>
            </release-feature-bullet-list>
        </changelog-release>

        <changelog-release date="2015-10-08" version="0.85" title="Start/Stop Commands and Minor Bug Fixes">
            <release-feature-bullet-list>
                <release-feature>
                    <text>Added new feature to allow all <backrest/> operations to be stopped or started using the <cmd>stop</cmd> and <cmd>start</cmd> commands.  This prevents any <backrest/> processes from running on a system where <postgres/> is shutdown or the system needs to be quiesced for some reason.</text>
                </release-feature>
                <release-feature>
                    <text>Removed dependency on <code>IO::String</code> module.</text>
                </release-feature>
                <release-feature>
                    <text>Fixed an issue where an error could be returned after a backup or restore completely successfully.</text>
                </release-feature>
                <release-feature>
                    <text>Fixed an issue where a resume would fail if temp files were left in the root backup directory when the backup failed.  This scenario was likely if the backup process got terminated during the copy phase.</text>
                </release-feature>
                <release-feature>
                    <text>Experimental support for <postgres/> 9.5 beta1.  This may break when the control version or WAL magic changes in future versions but will be updated in each <backrest/> release to keep pace.  All regression tests pass except for <setting>--target-resume</setting> tests (this functionality has changed in 9.5) and there is no testing yet for <file>.partial</file> WAL segments.</text>
                </release-feature>
            </release-feature-bullet-list>
        </changelog-release>

        <changelog-release date="2015-09-14" version="0.82" title="Refactoring, Command-line Help, and Minor Bug Fixes">
            <release-feature-bullet-list>
                <release-feature>
                    <text>Fixed an issue where resumed compressed backups were not preserving existing files.</text>
                </release-feature>
                <release-feature>
                    <text>Fixed an issue where resume and incr/diff would not ensure that the prior backup had the same compression and hardlink settings.</text>
                </release-feature>
                <release-feature>
                    <text>Fixed an issue where a cold backup using <setting>--no-start-stop</setting> could be started on a running <postgres/> cluster without <setting>--force</setting> specified.</text>
                </release-feature>
                <release-feature>
                    <text>Fixed an issue where a thread could be started even when none were requested.</text>
                </release-feature>
                <release-feature>
                    <text>Fixed an issue where the <backrest/> version number was not being updated in <file>backup.info</file> and <file>archive.info</file> after an upgrade/downgrade.</text>
                </release-feature>
                <release-feature>
                    <text>Fixed an issue where the <cmd>info</cmd> command was throwing an exception when the repository contained no stanzas.  <i>Reported by Stephen Frost</i>.</text>
                </release-feature>
                <release-feature>
                    <text>Fixed an issue where the <postgres/> <code>pg_stop_backup()</code> NOTICEs were being output to stderr.  <i>Reported by Stephen Frost</i>.</text>
                </release-feature>
                <release-feature>
                    <text>Renamed <setting>recovery-setting</setting> option and section to <setting>recovery-option</setting> to be more consistent with <backrest/> naming conventions.</text>
                </release-feature>
                <release-feature>
                    <text>Command-line help is now extracted from the same XML source that is used for the other documentation and includes much more detail.</text>
                </release-feature>
                <release-feature>
                    <text>Code cleanup and refactoring to standardize on patterns that have evolved over time.</text>
                </release-feature>
                <release-feature>
                    <text>Added dynamic module loading to speed up commands, especially asynchronous archiving.</text>
                </release-feature>
                <release-feature>
                    <text>Expiration tests are now synthetic rather than based on actual backups.  This will allow development of more advanced expiration features.</text>
                </release-feature>
                <release-feature>
                    <text>Experimental support for <postgres/> 9.5 alpha2.  This may break when the control version or WAL magic changes in future versions but will be updated in each <backrest/> release to keep pace.  All regression tests pass except for <setting>--target-resume</setting> tests (this functionality has changed in 9.5) and there is no testing yet for <file>.partial</file> WAL segments.</text>
                </release-feature>
            </release-feature-bullet-list>
        </changelog-release>

        <changelog-release date="2015-08-09" version="0.80" title="DBI Support, Stability, and Convenience Features">
            <release-feature-bullet-list>
                <release-feature>
                    <text>Fixed an issue that caused the formatted timestamp for both the oldest and newest backups to be reported as the current time by the <cmd>info</cmd> command.  Only <id>text</id> output was affected -- <id>json</id> output reported the correct epoch values.  <i>Reported by Michael Renner</i>.</text>
                </release-feature>
                <release-feature>
                    <text>Fixed protocol issue that was preventing ssh errors (especially on connection) from being logged.</text>
                </release-feature>
                <release-feature>
                    <text>Now using Perl <code>DBI</code> and <code>DBD::Pg</code> for connections to <postgres/> rather than <cmd>psql</cmd>.  The <setting>cmd-psql</setting> and <setting>cmd-psql-option</setting> settings have been removed and replaced with <setting>db-port</setting> and <setting>db-socket-path</setting>.  Follow the instructions in [Installation](USERGUIDE.md#installation) to install <code>DBD::Pg</code> on your operating system.</text>
                </release-feature>
                <release-feature>
                    <text>Add [stop-auto](USERGUIDE.md#stop-auto-key) option to allow failed backups to automatically be stopped when a new backup starts.</text>
                </release-feature>
                <release-feature>
                    <text>Add [db-timeout](USERGUIDE.md#db-timeout-key) option to limit the amount of time <backrest/> will wait for pg_start_backup() and pg_stop_backup() to return.</text>
                </release-feature>
                <release-feature>
                    <text>Remove <file>pg_control</file> file at the beginning of the restore and copy it back at the very end.  This prevents the possibility that a partial restore can be started by <postgres/>.</text>
                </release-feature>
                <release-feature>
                    <text>The repository is now created and updated with consistent directory and file modes.  By default <id>umask</id> is set to <id>0000</id> but this can be disabled with the <setting>neutral-umask</setting> setting.  <i>Reported by Cynthia Shang</i></text>
                </release-feature>
                <release-feature>
                    <text>Added checks to be sure the <setting>db-path</setting> setting is consistent with <setting>db-port</setting> by comparing the <setting>data_directory</setting> as reported by the cluster against the <setting>db-path</setting> setting and the version as reported by the cluster against the value read from <file>pg_control</file>.  The <setting>db-socket-path</setting> setting is checked to be sure it is an absolute path.</text>
                </release-feature>
                <release-feature>
                    <text>Experimental support for <postgres/> 9.5 alpha1.  This may break when the control version or WAL magic changes in future versions but will be updated in each <backrest/> release to keep pace.  All regression tests pass except for <setting>--target-resume</setting> tests (this functionality has changed in 9.5) and there is no testing yet for <file>.partial</file> WAL segments.</text>
                </release-feature>
                <release-feature>
                    <text>Major refactoring of the protocol layer to support future development.</text>
                </release-feature>
                <release-feature>
                    <text>Added vagrant test configurations for Ubuntu 14.04 and CentOS 7.</text>
                </release-feature>
                <release-feature>
                    <text>Split most of <file>README.md</file> out into <file>USERGUIDE.md</file> and <file>CHANGELOG.md</file> because it was becoming unwieldy.  Changed most references to <quote>database</quote> in the user guide to <quote>database cluster</quote> for clarity.</text>
                </release-feature>
            </release-feature-bullet-list>
        </changelog-release>

        <changelog-release date="2015-07-13" version="0.78" title="Remove CPAN Dependencies, Stability Improvements">
            <release-feature-bullet-list>
                <release-feature>
                    <text>Removed dependency on CPAN packages for multi-threaded operation.  While it might not be a bad idea to update the <code>threads</code> and <code>Thread::Queue</code> packages, it is no longer necessary.</text>
                </release-feature>
                <release-feature>
                    <text>Added vagrant test configurations for Ubuntu 12.04 and CentOS 6.</text>
                </release-feature>
                <release-feature>
                    <text>Modified wait backoff to use a Fibonacci rather than geometric sequence.  This will make wait time grow less aggressively while still giving reasonable values.</text>
                </release-feature>
                <release-feature>
                    <text>More options for regression tests and improved code to run in a variety of environments.</text>
                </release-feature>
            </release-feature-bullet-list>
        </changelog-release>

        <changelog-release date="2015-06-30" version="0.77" title="CentOS/RHEL 6 Support and Protocol Improvements">
            <release-feature-bullet-list>
                <release-feature>
                    <text>Removed <file>pg_backrest_remote</file> and added the functionality to <file>pg_backrest</file> as the <cmd>remote</cmd> command.</text>
                </release-feature>
                <release-feature>
                    <text>Added file and directory syncs to the <code>File</code> object for additional safety during backup/restore and archiving.  <i>Suggested by Andres Freund</i>.</text>
                </release-feature>
                <release-feature>
                    <text>Support for Perl 5.10.1 and OpenSSH 5.3 which are default for CentOS/RHEL 6.  <i>Reported by Eric Radman.</i></text>
                </release-feature>
                <release-feature>
                    <text>Improved error message when backup is run without <setting>archive_command</setting> set and without <setting>--no-archive-check</setting> specified.  <i>Reported by Eric Radman</i>.</text>
                </release-feature>
                <release-feature>
                    <text>Moved version number out of the <file>VERSION</file> file to <file>Version.pm</file> to better support packaging.  <i>Suggested by Michael Renner</i>.</text>
                </release-feature>
                <release-feature>
                    <text>Replaced <code>IPC::System::Simple</code> and <code>Net::OpenSSH</code> with <code>IPC::Open3</code> to eliminate CPAN dependency for multiple operating systems.</text>
                </release-feature>
            </release-feature-bullet-list>
        </changelog-release>

        <changelog-release date="2015-06-14" version="0.75" title="New Repository Format, Info Command and Experimental 9.5 Support">
            <release-feature-bullet-list>
                <release-feature>
                    <text><b>IMPORTANT NOTE</b>: This flag day release breaks compatibility with older versions of <backrest/>.  The manifest format, on-disk structure, and the binary names have all changed.  You must create a new repository to hold backups for this version of <backrest/> and keep your older repository for a time in case you need to do a restore.  The <file>pg_backrest.conf</file> file has not changed but you'll need to change any references to <file>pg_backrest.pl</file> in cron (or elsewhere) to <file>pg_backrest</file> (without the <file>.pl</file> extension).</text>
                </release-feature>
                <release-feature>
                    <text>Add <cmd>info</cmd> command.</text>
                </release-feature>
                <release-feature>
                    <text>More efficient file ordering for <cmd>backup</cmd>.  Files are copied in descending size order so a single thread does not end up copying a large file at the end.  This had already been implemented for <cmd>restore</cmd>.</text>
                </release-feature>
                <release-feature>
                    <text>Logging now uses unbuffered output.  This should make log files that are being written by multiple threads less chaotic.  <i>Suggested by Michael Renner</i>.</text>
                </release-feature>
                <release-feature>
                    <text>Experimental support for <postgres/> 9.5.  This may break when the control version or WAL magic changes but will be updated in each release.</text>
                </release-feature>
            </release-feature-bullet-list>
        </changelog-release>

        <changelog-release date="2015-06-01" version="0.70" title="Stability Improvements for Archiving, Improved Logging and Help">
            <release-feature-bullet-list>
                <release-feature>
                    <text>Fixed an issue where <cmd>archive-copy</cmd> would fail on an incr/diff backup when <setting>hardlink=n</setting>.  In this case the <path>pg_xlog</path> path does not already exist and must be created. <i>Reported by Michael Renner</i></text>
                </release-feature>
                <release-feature>
                    <text>Allow duplicate WAL segments to be archived when the checksum matches.  This is necessary for some recovery scenarios.</text>
                </release-feature>
                <release-feature>
                    <text>Allow comments/disabling in <file>pg_backrest.conf</file> using the <id>#</id> character.  Only <id>#</id> characters in the forst character of the line are honored.  <i>Suggested by Michael Renner</i>.</text>
                </release-feature>
                <release-feature>
                    <text>Better logging before <id>pg_start_backup()</id> to make it clear when the backup is waiting on a checkpoint.  <i>Suggested by Michael Renner</i>.</text>
                </release-feature>
                <release-feature>
                    <text>Various command behavior, help and logging fixes.  <i>Reported by Michael Renner</i>.</text>
                </release-feature>
                <release-feature>
                    <text>Fixed an issue in async archiving where <cmd>archive-push</cmd> was not properly returning 0 when <setting>archive-max-mb</setting> was reached and moved the async check after transfer to avoid having to remove the stop file twice.  Also added unit tests for this case and improved error messages to make it clearer to the user what went wrong.  <i>Reported by Michael Renner</i>.</text>
                </release-feature>
                <release-feature>
                    <text>Fixed a locking issue that could allow multiple operations of the same type against a single stanza.  This appeared to be benign in terms of data integrity but caused spurious errors while archiving and could lead to errors in backup/restore. <i>Reported by Michael Renner</i>.</text>
                </release-feature>
                <release-feature>
                    <text>Replaced <code>JSON</code> module with <code>JSON::PP</code> which ships with core Perl.</text>
                </release-feature>
            </release-feature-bullet-list>
        </changelog-release>

        <changelog-release date="2015-05-11" version="0.65" title="Improved Resume and Restore Logging, Compact Restores">
            <release-feature-bullet-list>
                <release-feature>
                    <text>Better resume support.  Resumed files are checked to be sure they have not been modified and the manifest is saved more often to preserve checksums as the backup progresses.  More unit tests to verify each resume case.</text>
                </release-feature>
                <release-feature>
                    <text>Resume is now optional.  Use the <setting>resume</setting> setting or <param>--no-resume</param> from the command line to disable.</text>
                </release-feature>
                <release-feature>
                    <text>More info messages during restore.  Previously, most of the restore messages were debug level so not a lot was output in the log.</text>
                </release-feature>
                <release-feature>
                    <text>Fixed an issue where an absolute path was not written into recovery.conf when the restore was run with a relative path.</text>
                </release-feature>
                <release-feature>
                    <text>Added <setting>tablespace</setting> setting to allow tablespaces to be restored into the <path>pg_tblspc</path> path.  This produces compact restores that are convenient for development, staging, etc.  Currently these restores cannot be backed up as <backrest/> expects only links in the <path>pg_tblspc</path> path.</text>
                </release-feature>
            </release-feature-bullet-list>
        </changelog-release>

        <changelog-release date="2015-04-21" version="0.61" title="Bug Fix for Uncompressed Remote Destination">
            <release-feature-bullet-list>
                <release-feature>
                    <text>Fixed a buffering error that could occur on large, highly-compressible files when copying to an uncompressed remote destination.  The error was detected in the decompression code and resulted in a failed backup rather than corruption so it should not affect successful backups made with previous versions.</text>
                </release-feature>
            </release-feature-bullet-list>
        </changelog-release>

        <changelog-release date="2015-04-19" version="0.60" title="Better Version Support and WAL Improvements">
            <release-feature-bullet-list>
                <release-feature>
                    <text>Pushing duplicate WAL now generates an error.  This worked before only if checksums were disabled.</text>
                </release-feature>
                <release-feature>
                    <text>Database System IDs are used to make sure that all WAL in an archive matches up.  This should help prevent misconfigurations that send WAL from multiple clusters to the same archive.</text>
                </release-feature>
                <release-feature>
                    <text>Regression tests working back to <postgres/> 8.3.</text>
                </release-feature>
                <release-feature>
                    <text>Improved threading model by starting threads early and terminating them late.</text>
                </release-feature>
            </release-feature-bullet-list>
        </changelog-release>

        <changelog-release date="2015-03-25" version="0.50" title="Restore and Much More">
            <release-feature-bullet-list>
                <release-feature>
                    <text>Added restore functionality.</text>
                </release-feature>
                <release-feature>
                    <text>All options can now be set on the command-line making <file>pg_backrest.conf</file> optional.</text>
                </release-feature>
                <release-feature>
                    <text>De/compression is now performed without threads and checksum/size is calculated in stream.  That means file checksums are no longer optional.</text>
                </release-feature>
                <release-feature>
                    <text>Added option <param>--no-start-stop</param> to allow backups when Postgres is shut down.  If <file>postmaster.pid</file> is present then <param>--force</param> is required to make the backup run (though if Postgres is running an inconsistent backup will likely be created).  This option was added primarily for the purpose of unit testing, but there may be applications in the real world as well.</text>
                </release-feature>
                <release-feature>
                    <text>Fixed broken checksums and now they work with normal and resumed backups.  Finally realized that checksums and checksum deltas should be functionally separated and this simplified a number of things.  Issue #28 has been created for checksum deltas.</text>
                </release-feature>
                <release-feature>
                    <text>Fixed an issue where a backup could be resumed from an aborted backup that didn't have the same type and prior backup.</text>
                </release-feature>
                <release-feature>
                    <text>Removed dependency on <code>Moose</code>.  It wasn't being used extensively and makes for longer startup times.</text>
                </release-feature>
                <release-feature>
                    <text>Checksum for <file>backup.manifest</file> to detect a corrupted/modified manifest.</text>
                </release-feature>
                <release-feature>
                    <text>Link <path>latest</path> always points to the last backup.  This has been added for convenience and to make restores simpler.</text>
                </release-feature>
                <release-feature>
                    <text>More comprehensive unit tests in all areas.</text>
                </release-feature>
            </release-feature-bullet-list>
        </changelog-release>

        <changelog-release date="2014-10-05" version="0.30" title="Core Restructuring and Unit Tests">
            <release-feature-bullet-list>
                <release-feature>
                    <text>Complete rewrite of <code>BackRest::File</code> module to use a custom protocol for remote operations and Perl native GZIP and SHA operations.  Compression is performed in threads rather than forked processes.</text>
                </release-feature>
                <release-feature>
                    <text>Fairly comprehensive unit tests for all the basic operations.  More work to be done here for sure, but then there is always more work to be done on unit tests.</text>
                </release-feature>
                <release-feature>
                    <text>Removed dependency on <code>Storable</code> and replaced with a custom ini file implementation.</text>
                </release-feature>
                <release-feature>
                    <text>Added much needed documentation</text>
                </release-feature>
                <release-feature>
                    <text>Numerous other changes that can only be identified with a diff.</text>
                </release-feature>
            </release-feature-bullet-list>
        </changelog-release>

        <changelog-release date="2014-05-13" version="0.19" title="Improved Error Reporting/Handling">
            <release-feature-bullet-list>
                <release-feature>
                    <text>Working on improving error handling in the <code>File</code> object.  This is not complete, but works well enough to find a few errors that have been causing us problems (notably, find is occasionally failing building the archive async manifest when system is under load).</text>
                </release-feature>
                <release-feature>
                    <text>Found and squashed a nasty bug where <code>file_copy()</code> was defaulted to ignore errors.  There was also an issue in <code>file_exists()</code> that was causing the test to fail when the file actually did exist.  Together they could have resulted in a corrupt backup with no errors, though it is very unlikely.</text>
                </release-feature>
            </release-feature-bullet-list>
        </changelog-release>

        <changelog-release date="2014-04-13" version="0.18" title="Return Soft Error When Archive Missing">
            <release-feature-bullet-list>
                <release-feature>
                    <text>The <cmd>archive-get</cmd> command returns a 1 when the archive file is missing to differentiate from hard errors (ssh connection failure, file copy error, etc.)  This lets <postgres/> know that that the archive stream has terminated normally.  However, this does not take into account possible holes in the archive stream.</text>
                </release-feature>
            </release-feature-bullet-list>
        </changelog-release>

        <changelog-release date="2014-04-03" version="0.17" title="Warn When Archive Directories Cannot Be Deleted">
            <release-feature-bullet-list>
                <release-feature>
                    <text>If an archive directory which should be empty could not be deleted backrest was throwing an error.  There's a good fix for that coming, but for the time being it has been changed to a warning so processing can continue.  This was impacting backups as sometimes the final archive file would not get pushed if the first archive file had been in a different directory (plus some bad luck).</text>
                </release-feature>
            </release-feature-bullet-list>
        </changelog-release>

        <changelog-release date="2014-04-01" version="0.16" title="RequestTTY=yes for SSH Sessions">
            <release-feature-bullet-list>
                <release-feature>
                    <text>Added <setting>RequestTTY=yes</setting> to ssh sessions.  Hoping this will prevent random lockups.</text>
                </release-feature>
            </release-feature-bullet-list>
        </changelog-release>

        <changelog-release date="2014-03-29" version="0.15" title="Added archive-get">
            <release-feature-bullet-list>
                <release-feature>
                    <text>Added <cmd>archive-get</cmd> functionality to aid in restores.</text>
                </release-feature>
                <release-feature>
                    <text>Added option to force a checkpoint when starting the backup, <setting>start-fast=y</setting>.</text>
                </release-feature>
            </release-feature-bullet-list>
        </changelog-release>

        <changelog-release date="2014-03-26" version="0.11" title="Minor Fixes">
            <release-feature-bullet-list>
                <release-feature>
                    <text>Removed <setting>master_stderr_discard</setting> option on database SSH connections.  There have been occasional lockups and they could be related to issues originally seen in the file code.</text>
                </release-feature>
                <release-feature>
                    <text>Changed lock file conflicts on <cmd>backup</cmd> and <cmd>expire</cmd> commands to <id>ERROR</id>.  They were set to <id>DEBUG</id> due to a copy-and-paste from the archive locks.</text>
                </release-feature>
            </release-feature-bullet-list>
        </changelog-release>

        <changelog-release date="2014-03-05" version="0.10" title="Backup and Archiving are Functional">
            <release-feature-bullet-list>
                <release-feature>
                    <text>No restore functionality, but the backup directories are consistent <postgres/> data directories.  You'll need to either uncompress the files or turn off compression in the backup.  Uncompressed backups on a ZFS (or similar) filesystem are a good option because backups can be restored locally via a snapshot to create logical backups or do spot data recovery.</text>
                </release-feature>
                <release-feature>
                    <text>Archiving is single-threaded.  This has not posed an issue on our multi-terabyte databases with heavy write volume.  Recommend a large WAL volume or to use the async option with a large volume nearby.</text>
                </release-feature>
                <release-feature>
                    <text>Backups are multi-threaded, but the <code>Net::OpenSSH</code> library does not appear to be 100% thread-safe so it will very occasionally lock up on a thread.  There is an overall process timeout that resolves this issue by killing the process.  Yes, very ugly.</text>
                </release-feature>
                <release-feature>
                    <text>Checksums are lost on any resumed backup. Only the final backup will record checksum on multiple resumes.  Checksums from previous backups are correctly recorded and a full backup will reset everything.</text>
                </release-feature>
                <release-feature>
                    <text>The <file>backup.manifest</file> is being written as <code>Storable</code> because <code>Config::IniFile</code> does not seem to handle large files well.  Would definitely like to save these as human-readable text.</text>
                </release-feature>
                <release-feature>
                    <text>Absolutely no documentation (outside the code).  Well, excepting these release notes.</text>
                </release-feature>
            </release-feature-bullet-list>
        </changelog-release>
    </changelog>
</doc><|MERGE_RESOLUTION|>--- conflicted
+++ resolved
@@ -6,11 +6,15 @@
     </intro>
 
     <changelog>
-<<<<<<< HEAD
         <changelog-release date="XXXX-XX-XX" version="0.90" title="UNDER DEVELOPMENT">
-=======
+            <release-feature-bullet-list>
+                <release-feature>
+                    <text></text>
+                </release-feature>
+            </release-feature-bullet-list>
+        </changelog-release>
+
         <changelog-release date="2015-11-22" version="0.88" title="Documentation and Minor Bug Fixes">
->>>>>>> e04c21b0
             <release-feature-bullet-list>
                 <release-feature>
                     <text>Added documentation in the user guide for delta restores, expiration, dedicated backup hosts, starting and stopping <backrest/>, and replication.</text>
